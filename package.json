--- conflicted
+++ resolved
@@ -1,10 +1,6 @@
 {
   "name": "file-box",
-<<<<<<< HEAD
-  "version": "0.4.2",
-=======
   "version": "0.6.3",
->>>>>>> 1302c592
   "description": "Pack a File into Box for easy move/transfer between servers no matter of where it is.(local path, remote url, or cloud storage)",
   "main": "dist/src/index.js",
   "typings": "dist/src/index.d.ts",
