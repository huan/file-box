--- conflicted
+++ resolved
@@ -41,14 +41,9 @@
     "@types/blue-tape": "^0.1.31",
     "@types/isomorphic-fetch": "0.0.35",
     "@types/mime": "^2.0.0",
-<<<<<<< HEAD
-    "@types/node": "^10.0.8",
     "@types/semver": "^6.0.0",
-=======
     "@types/node": "^12.0.4",
-    "@types/semver": "^5.5.0",
     "@wwwouter/tslint-contrib": "^1.0.0",
->>>>>>> 38f99464
     "blue-tape": "^1.0.0",
     "git-scripts": "^0.2.1",
     "read-pkg-up": "^6.0.0",
