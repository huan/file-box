--- conflicted
+++ resolved
@@ -27,7 +27,7 @@
   FileBoxOptions,
   FileBoxOptionsRemote,
   Pipeable,
-}                   from './file-box.type'
+}                         from './file-box.type'
 
 export class FileBox implements Pipeable {
 
@@ -36,17 +36,10 @@
    * Static Properties
    *
    */
-<<<<<<< HEAD
   public static packRemote(
-    url       : string,
-    name?     : string,
-    metadata? : { [idx: string]: string },
-=======
-  public static fromRemote(
     url      : string,
     name?    : string,
-    headers? : { [idx: string]: string },
->>>>>>> df09f814
+    headers? : http.OutgoingHttpHeaders,
   ): FileBox {
     const type = FileBoxType.Remote
 
@@ -145,7 +138,7 @@
   private readonly url?   : string  // local file store as file:///path...
   private readonly stream?: NodeJS.ReadableStream
 
-  private readonly headers?: { [idx: string]: string }
+  private readonly headers?: http.OutgoingHttpHeaders
 
   constructor(
     fileOrOptions: string | FileBoxOptions,
@@ -294,29 +287,6 @@
     }
     fs.createReadStream(filePath)
       .pipe(destination)
-  }
-
-  /**
-   * Backup
-   */
-  protected pipeRemoteBak(
-    destination: NodeJS.WritableStream,
-  ): void {
-    if (!this.url) {
-      throw new Error('no url')
-    }
-
-    const request = new Request(this.url, {
-      headers: new Headers(this.headers),
-      mode: 'cors',
-      redirect: 'follow',
-    })
-
-    fetch(request).then(response => {
-      // https://groups.google.com/a/chromium.org/forum/#!topic/blink-dev/0EW0_vT_MOU
-      // https://github.com/bitinn/node-fetch/issues/134
-      (response.body as any as Pipeable).pipe(destination)
-    })
   }
 
   private pipeRemote(
